/*******************************************************************************
 * Copyright (c) 2009, 2013 Mountainminds GmbH & Co. KG and Contributors
 * All rights reserved. This program and the accompanying materials
 * are made available under the terms of the Eclipse Public License v1.0
 * which accompanies this distribution, and is available at
 * http://www.eclipse.org/legal/epl-v10.html
 *
 * Contributors:
 *    Evgeny Mandrikov - initial API and implementation
 *
 *******************************************************************************/
package org.jacoco.maven;

import java.io.File;
import java.io.FileInputStream;
import java.io.FileOutputStream;
import java.io.IOException;
import java.io.InputStreamReader;
import java.io.Reader;
import java.util.ArrayList;
import java.util.List;
import java.util.Locale;

import org.apache.maven.doxia.siterenderer.Renderer;
import org.apache.maven.plugin.MojoExecutionException;
import org.apache.maven.project.MavenProject;
import org.apache.maven.reporting.AbstractMavenReport;
import org.apache.maven.reporting.MavenReportException;
import org.jacoco.core.analysis.IBundleCoverage;
import org.jacoco.core.analysis.ICoverageNode;
import org.jacoco.core.data.ExecutionDataStore;
import org.jacoco.core.data.SessionInfoStore;
import org.jacoco.core.tools.ExecFileLoader;
import org.jacoco.report.FileMultiReportOutput;
import org.jacoco.report.IReportGroupVisitor;
import org.jacoco.report.IReportVisitor;
import org.jacoco.report.ISourceFileLocator;
import org.jacoco.report.MultiReportVisitor;
import org.jacoco.report.csv.CSVFormatter;
import org.jacoco.report.html.HTMLFormatter;
import org.jacoco.report.xml.XMLFormatter;

/**
 * Base class for creating a code coverage report for tests of a single project
 * in multiple formats (HTML, XML, and CSV).
 */
public abstract class AbstractReportMojo extends AbstractMavenReport {

	/**
	 * Encoding of the generated reports.
	 * 
	 * @parameter expression="${project.reporting.outputEncoding}"
	 *            default-value="UTF-8"
	 */
	String outputEncoding;
	/**
	 * Encoding of the source files.
	 * 
	 * @parameter expression="${project.build.sourceEncoding}"
	 *            default-value="UTF-8"
	 */
	String sourceEncoding;
	/**
	 * A list of class files to include in the report. May use wildcard
	 * characters (* and ?). When not specified everything will be included.
	 * 
	 * @parameter
	 */
	List<String> includes;
	/**
	 * A list of class files to exclude from the report. May use wildcard
	 * characters (* and ?). When not specified nothing will be excluded.
	 * 
	 * @parameter
	 */
	List<String> excludes;
	/**
	 * Flag used to suppress execution.
	 * 
	 * @parameter expression="${jacoco.skip}" default-value="false"
	 */
	boolean skip;
	/**
	 * Maven project.
	 * 
	 * @parameter expression="${project}"
	 * @readonly
	 */
	MavenProject project;
	/**
	 * Doxia Site Renderer.
	 * 
	 * @component
	 */
	Renderer siteRenderer;
	SessionInfoStore sessionInfoStore;
	ExecutionDataStore executionDataStore;

	public abstract String getOutputName();

	public abstract String getName(final Locale locale);

	public String getDescription(final Locale locale) {
		return getName(locale) + " Coverage Report.";
	}

	@Override
	public boolean isExternalReport() {
		return true;
	}

	@Override
	protected MavenProject getProject() {
		return project;
	}

	@Override
	protected Renderer getSiteRenderer() {
		return siteRenderer;
	}

	/**
	 * Returns the list of class files to include in the report.
	 * 
	 * @return class files to include, may contain wildcard characters
	 */
	List<String> getIncludes() {
		return includes;
	}

	/**
	 * Returns the list of class files to exclude from the report.
	 * 
	 * @return class files to exclude, may contain wildcard characters
	 */
	List<String> getExcludes() {
		return excludes;
	}

	@Override
	public abstract void setReportOutputDirectory(
			final File reportOutputDirectory);

	@Override
	public boolean canGenerateReport() {
<<<<<<< HEAD
=======
		if ("pom".equals(project.getPackaging())) {
			getLog().info(
					"Skipping JaCoCo for project with packaging type 'pom'");
			return false;
		}
>>>>>>> 8426630e
		if (skip) {
			getLog().info(
					"Skipping JaCoCo execution because property jacoco.skip is set.");
			return false;
		}
		if (!getDataFile().exists()) {
			getLog().info(
<<<<<<< HEAD
					"Skipping JaCoCo execution due to missing execution data file:" +
					getDataFile());
=======
					"Skipping JaCoCo execution due to missing execution data file");
>>>>>>> 8426630e
			return false;
		}
		final File classesDirectory = new File(getProject().getBuild()
				.getOutputDirectory());
		if (!classesDirectory.exists()) {
			getLog().info(
<<<<<<< HEAD
					"Skipping JaCoCo execution due to missing classes directory:" +
					classesDirectory);
=======
					"Skipping JaCoCo execution due to missing classes directory.");
>>>>>>> 8426630e
			return false;
		}
		return true;
	}

	/**
	 * This method is called when the report generation is invoked directly as a
	 * standalone Mojo.
	 */
	@Override
	public void execute() throws MojoExecutionException {
		if (!canGenerateReport()) {
			return;
		}
		try {
			executeReport(Locale.getDefault());
		} catch (final MavenReportException e) {
			throw new MojoExecutionException("An error has occurred in "
					+ getName(Locale.ENGLISH) + " report generation.", e);
		}
	}

	@Override
	protected void executeReport(final Locale locale)
			throws MavenReportException {
		loadExecutionData();
		try {
			final IReportVisitor visitor = createVisitor(locale);
			visitor.visitInfo(sessionInfoStore.getInfos(),
					executionDataStore.getContents());
			createReport(visitor);
			visitor.visitEnd();
		} catch (final IOException e) {
			throw new MavenReportException("Error while creating report: "
					+ e.getMessage(), e);
		}
	}

	void loadExecutionData() throws MavenReportException {
		final ExecFileLoader loader = new ExecFileLoader();
		try {
			loader.load(getDataFile());
		} catch (final IOException e) {
			throw new MavenReportException(
					"Unable to read execution data file " + getDataFile()
							+ ": " + e.getMessage(), e);
		}
		sessionInfoStore = loader.getSessionInfoStore();
		executionDataStore = loader.getExecutionDataStore();
	}

	void createReport(final IReportGroupVisitor visitor) throws IOException {
		final FileFilter fileFilter = new FileFilter(this.getIncludes(),
				this.getExcludes());
		final BundleCreator creator = new BundleCreator(this.getProject(),
				fileFilter);
		final IBundleCoverage bundle = creator.createBundle(executionDataStore);
		final SourceFileCollection locator = new SourceFileCollection(
				getCompileSourceRoots(), sourceEncoding);
		checkForMissingDebugInformation(bundle);
		visitor.visitBundle(bundle, locator);
	}

	void checkForMissingDebugInformation(final ICoverageNode node) {
		if (node.getClassCounter().getTotalCount() > 0
				&& node.getLineCounter().getTotalCount() == 0) {
			getLog().warn(
					"To enable source code annotation class files have to be compiled with debug information.");
		}
	}

	IReportVisitor createVisitor(final Locale locale) throws IOException {
		final List<IReportVisitor> visitors = new ArrayList<IReportVisitor>();
		getOutputDirectoryFile().mkdirs();
		final XMLFormatter xmlFormatter = new XMLFormatter();
		xmlFormatter.setOutputEncoding(outputEncoding);
		visitors.add(xmlFormatter.createVisitor(new FileOutputStream(new File(
				getOutputDirectoryFile(), "jacoco.xml"))));
		final CSVFormatter csvFormatter = new CSVFormatter();
		csvFormatter.setOutputEncoding(outputEncoding);
		visitors.add(csvFormatter.createVisitor(new FileOutputStream(new File(
				getOutputDirectoryFile(), "jacoco.csv"))));
		final HTMLFormatter htmlFormatter = new HTMLFormatter();
		htmlFormatter.setOutputEncoding(outputEncoding);
		htmlFormatter.setLocale(locale);
		visitors.add(htmlFormatter.createVisitor(new FileMultiReportOutput(
				getOutputDirectoryFile())));
		return new MultiReportVisitor(visitors);
	}

	File resolvePath(final String path) {
		File file = new File(path);
		if (!file.isAbsolute()) {
			file = new File(getProject().getBasedir(), path);
		}
		return file;
	}

	List<File> getCompileSourceRoots() {
		final List<File> result = new ArrayList<File>();
		for (final Object path : getProject().getCompileSourceRoots()) {
			result.add(resolvePath((String) path));
		}
		return result;
	}

	private static class SourceFileCollection implements ISourceFileLocator {

		private final List<File> sourceRoots;
		private final String encoding;

		public SourceFileCollection(final List<File> sourceRoots,
				final String encoding) {
			this.sourceRoots = sourceRoots;
			this.encoding = encoding;
		}

		public Reader getSourceFile(final String packageName,
				final String fileName) throws IOException {
			final String r;
			if (packageName.length() > 0) {
				r = packageName + '/' + fileName;
			} else {
				r = fileName;
			}
			for (final File sourceRoot : sourceRoots) {
				final File file = new File(sourceRoot, r);
				if (file.exists() && file.isFile()) {
					return new InputStreamReader(new FileInputStream(file),
							encoding);
				}
			}
			return null;
		}

		public int getTabWidth() {
			return 4;
		}
	}

	abstract File getDataFile();

	abstract File getOutputDirectoryFile();

}<|MERGE_RESOLUTION|>--- conflicted
+++ resolved
@@ -143,14 +143,6 @@
 
 	@Override
 	public boolean canGenerateReport() {
-<<<<<<< HEAD
-=======
-		if ("pom".equals(project.getPackaging())) {
-			getLog().info(
-					"Skipping JaCoCo for project with packaging type 'pom'");
-			return false;
-		}
->>>>>>> 8426630e
 		if (skip) {
 			getLog().info(
 					"Skipping JaCoCo execution because property jacoco.skip is set.");
@@ -158,24 +150,16 @@
 		}
 		if (!getDataFile().exists()) {
 			getLog().info(
-<<<<<<< HEAD
-					"Skipping JaCoCo execution due to missing execution data file:" +
-					getDataFile());
-=======
-					"Skipping JaCoCo execution due to missing execution data file");
->>>>>>> 8426630e
+					"Skipping JaCoCo execution due to missing execution data file:"
+							+ getDataFile());
 			return false;
 		}
 		final File classesDirectory = new File(getProject().getBuild()
 				.getOutputDirectory());
 		if (!classesDirectory.exists()) {
 			getLog().info(
-<<<<<<< HEAD
-					"Skipping JaCoCo execution due to missing classes directory:" +
-					classesDirectory);
-=======
-					"Skipping JaCoCo execution due to missing classes directory.");
->>>>>>> 8426630e
+					"Skipping JaCoCo execution due to missing classes directory:"
+							+ classesDirectory);
 			return false;
 		}
 		return true;
