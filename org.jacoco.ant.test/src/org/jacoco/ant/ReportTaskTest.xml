--- conflicted
+++ resolved
@@ -329,7 +329,6 @@
 		<au:assertFileExists file="${temp.dir}/default/TestTargetInDefault.java.html"/>
 	</target>
 
-<<<<<<< HEAD
 	<target name="testReportHtmlWithShortenedPackageDir">
 		<jacoco:report>
 			<structure name="Test">
@@ -342,12 +341,10 @@
 			</structure>
 			<html destdir="${temp.dir}"/>
 		</jacoco:report>
-		
+
 		<au:assertFileExists file="${temp.dir}/org.jacoco.ant/TestTarget.java.html"/>
 	</target>
-	
-=======
->>>>>>> c53d9870
+
 	<target name="testReportHtmlWithSourceEncoding">
 		<mkdir dir="${temp.dir}/org/jacoco/ant"/>
 		<echo file="${temp.dir}/org/jacoco/ant/TestTarget.java" encoding="UTF-16">Source Code</echo>
